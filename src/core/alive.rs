--- conflicted
+++ resolved
@@ -79,10 +79,7 @@
         let mut map = self.state.write().await;
 
         if matches!(ev.kind, EventKind::TaskRemoved) {
-<<<<<<< HEAD
-=======
             #[allow(clippy::collapsible_if)]
->>>>>>> 721ac158
             if let Some(st) = map.get(name) {
                 if ev.seq <= st.last_seq {
                     return false;
